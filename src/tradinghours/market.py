--- conflicted
+++ resolved
@@ -24,39 +24,7 @@
 # Arbitrary max offset days for TradingHours data
 MAX_OFFSET_DAYS = 2
 
-<<<<<<< HEAD
 @class_decorator
-=======
-
-class ScheduleGenerator:
-    def __init__(self, internal_generator):
-        self.generator = internal_generator
-    def __iter__(self):
-        current = getattr(self, "start", 0)
-        stop = getattr(self, "stop", float("inf"))
-        step = getattr(self, "step", 1)
-        i = 0
-        while current < stop:
-            try:
-                concrete_phase = next(self.generator)
-            except StopIteration:
-                break
-            if i >= current:
-                yield concrete_phase
-                current += step
-            i += 1
-
-    def __getitem__(self, item):
-        if not isinstance(item, slice):
-            raise NotImplementedError("ScheduleGenerator only supports slicing")
-
-        self.start = item.start or 0
-        self.stop = item.stop or float("inf")
-        self.step = item.step or 1
-        return self
-
-
->>>>>>> bafbd5c4
 class Market(BaseObject):
     """One known market for TradingHours"""
 
@@ -143,7 +111,6 @@
             if current.days_obj.matches(some_date):
                 yield current
 
-<<<<<<< HEAD
     def _build_keyed_holidays(
         self, start: StrOrDate, end: StrOrDate, catalog=None
     ) -> Dict[datetime.date, "MarketHoliday"]:
@@ -155,9 +122,6 @@
         return keyed
 
     def generate_schedules(
-=======
-    def _generate_schedules(
->>>>>>> bafbd5c4
         self, start: StrOrDate, end: StrOrDate, catalog=None
     ) -> Generator[ConcretePhase, None, None]:
         start, end = validate_range_args(
@@ -169,16 +133,8 @@
         # Get required global data
         offset_start = start - timedelta(days=MAX_OFFSET_DAYS)
         all_schedules = Schedule.list_all(self.fin_id)
-<<<<<<< HEAD
         holidays = self._build_keyed_holidays(offset_start, end)
 
-=======
-        holidays = MarketHoliday.build_keyed(self.fin_id, offset_start, end)
-        # if holidays:
-        #     first = list(holidays.keys())[0]
-        #     print(holidays[first])
-        #     print(holidays[first].schedule)
->>>>>>> bafbd5c4
         # Iterate through all dates generating phases
         current_date = offset_start
         # print("\nStarting schedule calculation\n")
@@ -336,41 +292,8 @@
     memo = StringField()
     """A description or additional details about the holiday."""
 
-<<<<<<< HEAD
     status = BooleanField({'Open': True, 'Closed': False})
     """Displays in true/false if the market is open for the holiday."""
-=======
-    @classmethod
-    def list_range(
-        cls, finid: StrOrFinId, start: StrOrDate, end: StrOrDate, catalog=None
-    ) -> List["MarketHoliday"]:
-        finid = validate_finid_arg("finid", finid)
-        start, end = validate_range_args(
-            validate_date_arg("start", start),
-            validate_date_arg("end", end),
-        )
-        catalog = cls.get_catalog(catalog)
-        # TODO: make optionally return generator
-        holidays = list(
-            catalog.filter(
-                MarketHoliday,
-                start.isoformat(),
-                end.isoformat(),
-                cluster=str(finid),
-            )
-        )
-        return holidays
-
-    @classmethod
-    def build_keyed(
-        cls, finid: StrOrFinId, start: StrOrDate, end: StrOrDate, catalog=None
-    ) -> Dict[datetime.date, "MarketHoliday"]:
-        holidays = cls.list_range(finid, start, end)
-        keyed = {}
-        for current in holidays:
-            keyed[current.date] = current
-        return keyed
->>>>>>> bafbd5c4
 
     _string_format = "{fin_id} {date} {holiday_name}"
 
