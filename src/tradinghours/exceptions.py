--- conflicted
+++ resolved
@@ -98,10 +98,8 @@
             "`pip install tradinghours[sql]` from the command line."
         )
 
-<<<<<<< HEAD
+class NoAccess(TradingHoursError):
+    pass
 
 class MissingTzdata(TradingHoursError):
-=======
-class NoAccess(TradingHoursError):
->>>>>>> 3b432aa6
     pass