--- conflicted
+++ resolved
@@ -2,16 +2,10 @@
 from pathlib import Path
 from typing import Dict, Iterator, List, Optional, Tuple
 
-<<<<<<< HEAD
 from .base import Cluster, Collection, Registry
 from ..typing import StrOrPath
 from ..validate import validate_path_arg
-=======
-from tradinghours.store.base import Cluster, Collection, Registry
-from tradinghours.typing import StrOrPath
-from tradinghours.validate import validate_path_arg
-from tradinghours.exceptions import NoAccess
->>>>>>> 3b432aa6
+from ..exceptions import NoAccess
 
 
 class FileCluster(Cluster):
