--- conflicted
+++ resolved
@@ -1,17 +1,10 @@
 import os
 import pytest
 
-<<<<<<< HEAD
 from tradinghours.models.market import Market, MarketHoliday, MicMapping
 from tradinghours.models.currency import Currency, CurrencyHoliday
-from tradinghours.models.schedule import Schedule
+from tradinghours.models.schedule import Schedule, PhaseType
 from tradinghours.models.season import SeasonDefinition
-=======
-from tradinghours.market import Market, MarketHoliday, MicMapping
-from tradinghours.currency import Currency, CurrencyHoliday
-from tradinghours.schedule import Schedule, PhaseType
-from tradinghours.season import SeasonDefinition
->>>>>>> 3b432aa6
 from tradinghours.util import snake_case
 from tradinghours.exceptions import NoAccess
 
@@ -103,6 +96,7 @@
     assert nyse.fin_id_obj.country == "US"
     assert nyse.fin_id_obj.acronym == "NYSE"
     assert str(nyse.fin_id_obj) == "US.NYSE"
+
     assert nyse.mic == "XNYS"
     assert nyse.weekend_definition == "Sat-Sun"
     assert str(nyse.weekend_definition_obj) == "Sat-Sun"
@@ -197,17 +191,12 @@
             SeasonDefinition.get("First day of March", 2022)
         assert str(exception.value) == r"You dont seem to have access to season-definitions."
 
-<<<<<<< HEAD
-    concrete_phase = list(market.generate_schedules("2024-02-06", "2024-02-06"))[0]
-    assert str(concrete_phase) == 'Phase: 2024-02-06 04:00:00-05:00 - 2024-02-06 09:30:00-05:00 Pre-Trading Session'
-=======
     else:
         schedule = Schedule.list_all("US.NYSE")
         assert str(schedule[0]) == "Schedule: US.NYSE 04:00:00 - 09:30:00 Mon-Fri Regular"
->>>>>>> 3b432aa6
-
-        concrete_phase = list(market.generate_schedules("2024-02-06", "2024-02-06"))[0]
-        assert str(concrete_phase) == 'ConcretePhase: 2024-02-06 04:00:00-05:00 - 2024-02-06 09:30:00-05:00 Pre-Trading Session'
+
+    concrete_phase = list(market.generate_schedules("2024-02-06", "2024-02-06"))[0]
+    assert str(concrete_phase) == 'Phase: 2024-02-06 04:00:00-05:00 - 2024-02-06 09:30:00-05:00 Pre-Trading Session'
 
         season = SeasonDefinition.get("First day of March", 2022)
         assert str(season) == 'SeasonDefinition: 2022-03-01 First day of March'
