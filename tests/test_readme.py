--- conflicted
+++ resolved
@@ -1,18 +1,9 @@
-<<<<<<< HEAD
-import pytest, io, sys
-=======
-import os
-import pytest
-
-from tradinghours.market import Market, MarketHoliday
-from tradinghours.currency import Currency, CurrencyHoliday
-from tradinghours.schedule import ConcretePhase
-from tradinghours.exceptions import NoAccess
->>>>>>> 3b432aa6
+import pytest, io, sys, os
 
 from tradinghours.models.market import Market, MarketHoliday
 from tradinghours.models.currency import Currency, CurrencyHoliday
 from tradinghours.models.schedule import Phase
+from tradinghours.exceptions import NoAccess
 
 from pathlib import Path
 from pprint import pprint
